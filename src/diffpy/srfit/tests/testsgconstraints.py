--- conflicted
+++ resolved
@@ -19,57 +19,9 @@
 
 import numpy
 
-<<<<<<< HEAD
-from diffpy.srfit.tests.utils import has_pyobjcryst, has_diffpy_structure
-
-
-def makeLaMnO3_P1():
-    from diffpy.structure import Structure
-    stru = Structure()
-    stru.readStr(lamno3stru)
-    return stru
-
-
-def makeLaMnO3():
-    from pyobjcryst.crystal import Crystal
-    from pyobjcryst.atom import Atom
-    from pyobjcryst.scatteringpower import ScatteringPowerAtom
-
-    pi = numpy.pi
-    # It appears that ObjCryst only supports standard symbols
-    crystal = Crystal(5.486341, 5.619215, 7.628206, "P b n m")
-    crystal.SetName("LaMnO3")
-    # La1
-    sp = ScatteringPowerAtom("La1", "La")
-    sp.SetBiso(8*pi*pi*0.003)
-    atom = Atom(0.996096, 0.0321494, 0.25, "La1", sp)
-    crystal.AddScatteringPower(sp)
-    crystal.AddScatterer(atom)
-    # Mn1
-    sp = ScatteringPowerAtom("Mn1", "Mn")
-    sp.SetBiso(8*pi*pi*0.003)
-    atom = Atom(0, 0.5, 0, "Mn1", sp)
-    crystal.AddScatteringPower(sp)
-    crystal.AddScatterer(atom)
-    # O1
-    sp = ScatteringPowerAtom("O1", "O")
-    sp.SetBiso(8*pi*pi*0.003)
-    atom = Atom(0.0595746, 0.496164, 0.25, "O1", sp)
-    crystal.AddScatteringPower(sp)
-    crystal.AddScatterer(atom)
-    # O2
-    sp = ScatteringPowerAtom("O2", "O")
-    sp.SetBiso(8*pi*pi*0.003)
-    atom = Atom(0.720052, 0.289387, 0.0311126, "O2", sp)
-    crystal.AddScatteringPower(sp)
-    crystal.AddScatterer(atom)
-
-    return crystal
-=======
 from diffpy.srfit.tests.utils import datafile
 from diffpy.srfit.tests.utils import has_pyobjcryst, _msg_nopyobjcryst
 from diffpy.srfit.tests.utils import has_structure, _msg_nostructure
->>>>>>> 16400304
 
 # ----------------------------------------------------------------------------
 
